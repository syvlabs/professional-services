--- conflicted
+++ resolved
@@ -16,12 +16,9 @@
 * [Dataflow Python Examples](examples/dataflow-python-examples) - Various ETL examples using the Dataflow Python SDK.
 * [Data Generator](examples/dataflow-data-generator) - Generate random data with a custom schema at scale for integration tests or demos.
 * [Dataflow Streaming Benchmark](examples/dataflow-streaming-benchmark) - Utility to publish randomized fake JSON messages to a Cloud Pub/Sub topic at a configured QPS.
-<<<<<<< HEAD
+* [Home Appliance Status Monitoring from Smart Power Readings](examples/e2e-home-appliance-status-monitoring) - An end-to-end demo system featuring a suite of Google Cloud Platform products such as IoT Core, ML Engine, BigQuery, etc.
+* [IoT Nirvana](examples/iot-nirvana) - An end-to-end Internet of Things architecture running on Google Cloud Platform.
 * [Kubeflow Pipelines Sentiment Analysis](examples/kubeflow-pipelines-sentiment-analysis) - Create a Kubeflow Pipelines component and pipelines to analyze sentiment for New York Times front page headlines using Cloud Dataflow (Apache Beam Java) and Cloud Natural Language API.
-=======
-* [Home Appliance Status Monitoring from Smart Power Readings](examples/e2e-home-appliance-status-monitoring) - An end-to-end demo system featuring a suite of Google Cloud Platform products such as IoT Core, ML Engine, BigQuery, etc.
->>>>>>> 2b9ebbf9
-* [IoT Nirvana](examples/iot-nirvana) - An end-to-end Internet of Things architecture running on Google Cloud Platform.
 * [Pub/Sub Client Batching Example](examples/pubsub-publish-avro-example) - Batching in Pub/Sub's Java client API.
 * [QAOA](examples/qaoa) - Examples of parsing a max-SAT problem in a proprietary format.
 * [Spinnaker](examples/spinnaker) - Example pipelines for a Canary / Production deployment process.
